--- conflicted
+++ resolved
@@ -8,13 +8,6 @@
 use std::error::Error;
 use std::fmt::{Display, Formatter};
 use std::num::NonZeroU32;
-
-/*
-Current impl makes it terrible if you already have your own database set up.
-
-Expects the text to be in a column called content. We really need to create a way
-for either us to spin up the db for you are you can bring your own
-*/
 
 /// # PostgresVectorRetriever
 /// 
@@ -51,26 +44,6 @@
             embedding_client,
         }
     }
-
-    async fn execute_query(
-        &self,
-        query: String,
-        number_of_results: u32,
-        embedding: Embedding,
-    ) -> Result<Vec<Chunk>, PostgresRetrieverError<T::ErrorType>> {
-        let similar_text: Vec<PgRow> = sqlx::query(&query)
-            .bind(embedding.embedding().to_vec())
-            .bind(number_of_results as i32)
-            .fetch_all(&self.pool)
-            .await
-            .map_err(PostgresRetrieverError::QueryError)?;
-        let n_rows: Vec<Chunk> = similar_text
-            .iter()
-            .take(number_of_results as usize)
-            .map(|row| Chunk::from(row.get::<String, _>("content")))
-            .collect();
-        Ok(n_rows)
-    }
 }
 
 /// # AsyncRetriever
@@ -84,18 +57,21 @@
 {
     // We parameterize over the error type of the embedding client.
     type ErrorType = PostgresRetrieverError<T::ErrorType>;
-<<<<<<< HEAD
+
     /// # retrieve
     /// 
-    /// This function retrieves the most similar text to the input text.
+    /// Implementation of the retrieve function for PostgresVectorRetriever.
     /// 
     /// # Arguments
-    /// * `text` - The text to find similar text to.
-    /// * `pool` - A sqlx::Pool<Postgres> which is used to connect to the database.
-    /// * `table_name` - The name of the table which contains the vectors.
-    async fn retrieve(&self, text: &str) -> Result<Chunk, Self::ErrorType> {
-        let (_, embedding) = self
-=======
+    /// * `text` - The text to find similar text for.
+    /// * `number_of_results` - The number of results to return.
+    /// 
+    /// # Errors
+    /// * [`PostgresRetrieverError::EmbeddingClientError`] - If the embedding client returns an error.
+    /// * [`PostgresRetrieverError::QueryError`] - If there is an error querying the database.
+    /// 
+    /// # Returns
+    /// * A [`Vec<Chunk>`] which are the most similar to the input text.
     async fn retrieve(
         &self,
         text: &str,
@@ -103,20 +79,37 @@
     ) -> Result<Vec<Chunk>, Self::ErrorType> {
         let n: u32 = number_of_results.get();
         let (_, embedding): (_, Embedding) = self
->>>>>>> 58d2d769
             .embedding_client
             .generate_embedding(text.into())
             .await
             .map_err(PostgresRetrieverError::EmbeddingClientError)?;
+
         let query: String = format!(
             "
             SELECT content FROM {} ORDER BY embedding <=> $1::vector LIMIT $2",
             &self.table_name
         );
-        self.execute_query(query, n, embedding).await
+
+        let similar_text: Vec<PgRow> = sqlx::query(&query)
+            .bind(embedding.embedding().to_vec())
+            .bind(n as i32)
+            .fetch_all(&self.pool)
+            .await
+            .map_err(PostgresRetrieverError::QueryError)?;
+
+        let n_rows: Vec<Chunk> = similar_text
+            .iter()
+            .take(n as usize)
+            .map(|row| Chunk::from(row.get::<String, _>("content")))
+            .collect();
+        Ok(n_rows)
     }
 }
 
+/// # PostgresRetrieverError
+/// 
+/// This error is generic as it is parameterized over the error type of the embedding client.
+/// This allows us to avoid dynamic dispatched error types.
 #[derive(Debug)]
 pub enum PostgresRetrieverError<T: Error> {
     EmbeddingClientError(T),
